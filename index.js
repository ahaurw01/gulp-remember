--- conflicted
+++ resolved
@@ -66,30 +66,16 @@
 };
 
 /**
-<<<<<<< HEAD
- * Return a raw cache by name.
- * Useful for checking state. Manually adding or removing files is NOT recommended.
- *
- * @param cacheName {string} name of the cache to retrieve
- */
-gulpRemember.cacheFor = function (cacheName) {
-=======
  * Forget all files in one cache.
  * A warning is logged if the cache does not exist.
  *
  * @param cacheName {string} name of the cache to wipe
  */
 gulpRemember.forgetAll = function (cacheName) {
->>>>>>> 76ba7f4b
   if (arguments.length === 0) {
     cacheName = defaultName;
   }
   if (typeof cacheName !== 'number' && typeof cacheName !== 'string') {
-<<<<<<< HEAD
-    throw new util.PluginError(pluginName, 'Usage: require("gulp-remember").cacheFor(cacheName); where cacheName is undefined, number or string');
-  }
-  return caches[cacheName];
-=======
     throw new util.PluginError(pluginName, 'Usage: require("gulp-remember").forgetAll(cacheName); where cacheName is undefined, number or string');
   }
   if (caches[cacheName] === undefined) {
@@ -97,7 +83,22 @@
   } else {
     caches[cacheName] = {};
   }
->>>>>>> 76ba7f4b
+}
+
+/**
+ * Return a raw cache by name.
+ * Useful for checking state. Manually adding or removing files is NOT recommended.
+ *
+ * @param cacheName {string} name of the cache to retrieve
+ */
+gulpRemember.cacheFor = function (cacheName) {
+  if (arguments.length === 0) {
+    cacheName = defaultName;
+  }
+  if (typeof cacheName !== 'number' && typeof cacheName !== 'string') {
+    throw new util.PluginError(pluginName, 'Usage: require("gulp-remember").cacheFor(cacheName); where cacheName is undefined, number or string');
+  }
+  return caches[cacheName];
 }
 
 module.exports = gulpRemember;